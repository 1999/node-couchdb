--- conflicted
+++ resolved
@@ -4,8 +4,5 @@
 test/
 .travis.yml
 .DS_Store
-<<<<<<< HEAD
 .env
-=======
-src/
->>>>>>> a1041749
+src/