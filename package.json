--- conflicted
+++ resolved
@@ -37,12 +37,8 @@
     "@babel/preset-env": "^7.18.10",
     "@babel/register": "^7.18.9",
     "chai": "^4.1.1",
-<<<<<<< HEAD
     "mocha": "^10.0.0",
-=======
-    "mocha": "^6.0.0",
     "dotenv": "^16.0.1",
->>>>>>> fd20e1ae
     "node-couchdb-plugin-memory": "^0.0.2"
   },
   "license": "MIT",
